--- conflicted
+++ resolved
@@ -1,324 +1,312 @@
-﻿/*
- Copyright (C) 2008-2015  Andrea Maggiulli (a.maggiulli@gmail.com)
-
- This file is part of QLNet Project https://github.com/amaggiulli/qlnet
-
- QLNet is free software: you can redistribute it and/or modify it
- under the terms of the QLNet license.  You should have received a
- copy of the license along with this program; if not, license is  
- available online at <http://qlnet.sourceforge.net/License.html>.
-  
- QLNet is a based on QuantLib, a free-software/open-source library
- for financial quantitative analysts and developers - http://quantlib.org/
- The QuantLib license is available online at http://quantlib.org/license.shtml.
- 
- This program is distributed in the hope that it will be useful, but WITHOUT
- ANY WARRANTY; without even the implied warranty of MERCHANTABILITY or FITNESS
- FOR A PARTICULAR PURPOSE.  See the license for more details.
-*/
-using System;
-using System.Collections.Generic;
-using System.Linq;
-
-namespace QLNet
-{
-   public interface IWrapper
-   {
-      double volatility( double x );
-   }
-
-   public interface IModel
-   {
-      void defaultValues( List<double?> param, List<bool> b, double forward, double expiryTime, List<double?> addParams );
-      double dilationFactor();
-      int dimension();
-      Vector direct( Vector x, List<bool> b, List<double?> c, double d );
-      double eps1();
-      double eps2();
-      void guess(Vector values, List<bool> paramIsFixed, double forward, double expiryTime, List<double> r, List<double?> addParams);
-      IWrapper instance( double t, double forward, List<double?> param, List<double?> addParams );
-      Vector inverse( Vector y, List<bool> b, List<double?> c, double d );
-      double weight(double strike, double forward, double stdDev, List<double?> addParams);
-   }
-
-   public class XABRCoeffHolder<Model> where Model : IModel, new()
-   {
-      public XABRCoeffHolder( double t, double forward, List<double?> _params, List<bool> paramIsFixed, List<double?> addParams )
-      {
-         t_ = t;
-         forward_ = forward;
-         params_ = _params;
-         paramIsFixed_ = new InitializedList<bool>( paramIsFixed.Count, false );
-         addParams_ = addParams;
-         weights_ = new List<double>();
-         error_ = null;
-         maxError_ = null;
-         XABREndCriteria_ = EndCriteria.Type.None;
-         model_ = FastActivator<Model>.Create();
-
-         Utils.QL_REQUIRE( t > 0.0, () => "expiry time must be positive: " + t + " not allowed" );
-         Utils.QL_REQUIRE(_params.Count == model_.dimension(), () =>
-            "wrong number of parameters (" + _params.Count + "), should be " + model_.dimension());
-         Utils.QL_REQUIRE(paramIsFixed.Count == model_.dimension(), () =>
-            "wrong number of fixed parameters flags (" + paramIsFixed.Count + "), should be " +
-            model_.dimension());
-
-         for ( int i = 0; i < _params.Count; ++i )
-         {
-            if ( _params[i] != null )
-               paramIsFixed_[i] = paramIsFixed[i];
-<<<<<<< HEAD
-         }
-
-         model_.defaultValues(params_, paramIsFixed_, forward_, t_, addParams_);
-=======
-         }
-         FastActivator<Model>.Create().defaultValues( params_, paramIsFixed_, forward_, t_, addParams_ );
->>>>>>> d22cca0f
-         updateModelInstance();
-      }
-
-      public void updateModelInstance()
-      {
-<<<<<<< HEAD
-         // forward might have changed
-         modelInstance_ = model_.instance(t_, forward_, params_, addParams_);
-=======
-         // forward might have changed
-         Utils.QL_REQUIRE( forward_ > 0.0, () => "forward must be positive: " + forward_ + " not allowed" );
-         modelInstance_ = FastActivator<Model>.Create().instance(t_, forward_, params_, addParams_);
-         model_ = FastActivator<Model>.Create();
->>>>>>> d22cca0f
-      }
-
-      /*! Expiry, Forward */
-      public double t_ { get; set; }
-      public double forward_ { get; set; }
-      /*! Parameters */
-      public List<double?> params_ { get; set; }
-      public List<bool> paramIsFixed_ { get; set; }
-      public List<double?> addParams_ { get; set; }
-      public List<double> weights_ { get; set; }
-      /*! Interpolation results */
-      public double? error_ { get; set; }
-      public double? maxError_ { get; set; }
-      public EndCriteria.Type XABREndCriteria_ { get; set; }
-      /*! Model instance (if required) */
-      public IWrapper modelInstance_ { get; set; }
-      public IModel model_ { get; set; }
-}
-
-   //template <class I1, class I2, typename Model>
-   public class XABRInterpolationImpl<Model> : Interpolation.templateImpl where Model : IModel, new()
-   {
-      public XABRInterpolationImpl( List<double> xBegin, int size, List<double> yBegin, double t,
-                                    double forward, List<double?> _params,
-                                    List<bool> paramIsFixed, bool vegaWeighted,
-                                    EndCriteria endCriteria,
-                                    OptimizationMethod optMethod,
-                                    double errorAccept, bool useMaxError, int maxGuesses, List<double?> addParams = null )
-         : base( xBegin, size, yBegin )
-      {
-          // XABRCoeffHolder<Model>(t, forward, params, paramIsFixed),
-          endCriteria_ = endCriteria; 
-          optMethod_ = optMethod;
-          errorAccept_ = errorAccept; 
-          useMaxError_ = useMaxError;
-          maxGuesses_ = maxGuesses; 
-          forward_ = forward;
-          vegaWeighted_ = vegaWeighted;
-
-         // if no optimization method or endCriteria is provided, we provide one
-         if (optMethod_ == null)
-            optMethod_ = new LevenbergMarquardt(1e-8, 1e-8, 1e-8);
-         if (endCriteria_ == null) 
-         {
-            endCriteria_ = new EndCriteria(60000, 100, 1e-8, 1e-8, 1e-8);
-         }
-         coeff_ = new XABRCoeffHolder<Model>(t, forward, _params, paramIsFixed, addParams);
-         this.coeff_.weights_ = new InitializedList<double>( size, 1.0 / size );
-      }
-      
-      public override void update()
-      {
-         this.coeff_.updateModelInstance();
-
-         // we should also check that y contains positive values only
-
-         // we must update weights if it is vegaWeighted
-         if (vegaWeighted_) 
-         {
-            coeff_.weights_.Clear();
-            double weightsSum = 0.0;
-
-            for ( int i = 0; i < xBegin_.Count; i++ )
-            {
-               double stdDev = Math.Sqrt( ( yBegin_[i] ) * ( yBegin_[i] ) * this.coeff_.t_ );
-               coeff_.weights_.Add(coeff_.model_.weight(xBegin_[i], forward_, stdDev, this.coeff_.addParams_));
-               weightsSum += coeff_.weights_.Last();
-            }
-
-            // weight normalization
-            for( int i = 0 ; i < coeff_.weights_.Count; i++ )
-               coeff_.weights_[i] /=  weightsSum;
-        }
-
-        // there is nothing to optimize
-        if ( coeff_.paramIsFixed_.Aggregate( ( a, b ) => b && a ) )
-        {
-           coeff_.error_ = interpolationError();
-           coeff_.maxError_ = interpolationMaxError();
-           coeff_.XABREndCriteria_ = EndCriteria.Type.None;
-           return;
-        }
-        else
-        {
-           XABRError costFunction = new XABRError( this );
-
-           Vector guess = new Vector( coeff_.model_.dimension() );
-           for ( int i = 0; i < guess.size(); ++i )
-                guess[i] = coeff_.params_[i].Value;
-
-            int iterations = 0;
-            int freeParameters = 0;
-            double bestError = double.MaxValue;
-            Vector bestParameters = new Vector();
-            for (int i = 0; i < coeff_.model_.dimension(); ++i)
-                if (!coeff_.paramIsFixed_[i])
-                    ++freeParameters;
-            HaltonRsg halton = new HaltonRsg(freeParameters, 42);
-            EndCriteria.Type tmpEndCriteria;
-            double tmpInterpolationError;
-
-            do {
-
-                if (iterations > 0) {
-                   Sample<List<double> > s = halton.nextSequence();
-                   coeff_.model_.guess(guess, coeff_.paramIsFixed_, forward_, coeff_.t_, s.value, coeff_.addParams_);
-                    for (int i = 0; i < coeff_.paramIsFixed_.Count; ++i)
-                        if (coeff_.paramIsFixed_[i])
-                            guess[i] = coeff_.params_[i].Value;
-                }
-
-                Vector inversedTransformatedGuess = new Vector(coeff_.model_.inverse(guess, coeff_.paramIsFixed_, coeff_.params_, forward_));
-
-                ProjectedCostFunction rainedXABRError = new ProjectedCostFunction(costFunction, inversedTransformatedGuess, 
-                                                                                  coeff_.paramIsFixed_);
-
-                Vector projectedGuess = new Vector(rainedXABRError.project(inversedTransformatedGuess));
-
-                NoConstraint raint = new NoConstraint();
-                Problem problem = new Problem(rainedXABRError, raint, projectedGuess);
-                tmpEndCriteria = optMethod_.minimize(problem, endCriteria_);
-                Vector projectedResult = new Vector(problem.currentValue());
-                Vector transfResult = new Vector(rainedXABRError.include(projectedResult));
-                Vector result = coeff_.model_.direct( transfResult, coeff_.paramIsFixed_, coeff_.params_, forward_ );
-                tmpInterpolationError = useMaxError_ ? interpolationMaxError()
-                                                     : interpolationError();
-
-                if (tmpInterpolationError < bestError) 
-                {
-                    bestError = tmpInterpolationError;
-                    bestParameters = result;
-                    coeff_.XABREndCriteria_ = tmpEndCriteria;
-                }
-
-            } while (++iterations < maxGuesses_ &&
-                     tmpInterpolationError > errorAccept_);
-
-            for (int i = 0; i < bestParameters.size(); ++i)
-               coeff_.params_[i] = bestParameters[i];
-
-            coeff_.error_ = interpolationError();
-            coeff_.maxError_ = interpolationMaxError();
-        }
-    }
-
-      public override double value( double x )
-      {
-         return coeff_.modelInstance_.volatility( x );
-      }
-
-      public override double primitive( double d ) { Utils.QL_FAIL( "XABR primitive not implemented" ); return 0; }
-      public override double derivative( double d ) { Utils.QL_FAIL( "XABR derivative not implemented" ); return 0; }
-      public override double secondDerivative( double d ) { Utils.QL_FAIL( "XABR secondDerivative not implemented" ); return 0; }
-
-      // calculate total squared weighted difference (L2 norm)
-      public double interpolationSquaredError()  
-      {
-         double error, totalError = 0.0;
-         for ( int i = 0; i < xBegin_.Count; i++ )
-         {
-            error = ( value( xBegin_[i] ) - yBegin_[i] );
-            totalError += error * error * ( coeff_.weights_[i] );
-         }
-         return totalError;
-      }
-
-      // calculate weighted differences
-      public Vector interpolationErrors( Vector v )  
-      {
-         Vector results = new Vector(xBegin_.Count);
-
-         for ( int i = 0 ; i < xBegin_.Count ; i++)
-            results[i] = (value(xBegin_[i]) - yBegin_[i]) * Math.Sqrt(coeff_.weights_[i]);
-
-         return results;
-      }
-
-      public double interpolationError()  
-      {
-        int n = xBegin_.Count;
-        double squaredError = interpolationSquaredError();
-        return Math.Sqrt(n * squaredError / (n - 1));
-    }
-
-      public double interpolationMaxError()  
-      {
-         double error, maxError = Double.MinValue;
-
-          for ( int i = 0 ; i < xBegin_.Count ; i++)
-          {
-               error = Math.Abs(value(xBegin_[i]) - yBegin_[i]);
-               maxError = Math.Max(maxError, error);
-          }
-
-        return maxError;
-    }
-
-
-      private class XABRError : CostFunction
-      {
-         public XABRError( XABRInterpolationImpl<Model> xabr ) { xabr_ = xabr; }
-
-         public override double value( Vector x )
-         {
-            Vector y = xabr_.coeff_.model_.direct(x, xabr_.coeff_.paramIsFixed_, xabr_.coeff_.params_, xabr_.forward_);
-            for ( int i = 0; i < xabr_.coeff_.params_.Count; ++i )
-               xabr_.coeff_.params_[i] = y[i];
-            xabr_.coeff_.updateModelInstance();
-            return xabr_.interpolationSquaredError();
-         }
-
-         public override Vector values( Vector x )
-         {
-            Vector y = xabr_.coeff_.model_.direct(x, xabr_.coeff_.paramIsFixed_, xabr_.coeff_.params_, xabr_.forward_);
-            for ( int i = 0; i < xabr_.coeff_.params_.Count; ++i )
-               xabr_.coeff_.params_[i] = y[i];
-            xabr_.coeff_.updateModelInstance();
-            return xabr_.interpolationErrors( x );
-         }
-
-         private XABRInterpolationImpl<Model> xabr_;
-      }
-
-      private EndCriteria endCriteria_;
-      private OptimizationMethod optMethod_;
-      private double errorAccept_;
-      private bool useMaxError_;
-      private int maxGuesses_;
-      private double forward_;
-      private bool vegaWeighted_;
-      public XABRCoeffHolder<Model> coeff_ { get; set; }
-   }
-}+﻿/*
+ Copyright (C) 2008-2015  Andrea Maggiulli (a.maggiulli@gmail.com)
+
+ This file is part of QLNet Project https://github.com/amaggiulli/qlnet
+
+ QLNet is free software: you can redistribute it and/or modify it
+ under the terms of the QLNet license.  You should have received a
+ copy of the license along with this program; if not, license is  
+ available online at <http://qlnet.sourceforge.net/License.html>.
+  
+ QLNet is a based on QuantLib, a free-software/open-source library
+ for financial quantitative analysts and developers - http://quantlib.org/
+ The QuantLib license is available online at http://quantlib.org/license.shtml.
+ 
+ This program is distributed in the hope that it will be useful, but WITHOUT
+ ANY WARRANTY; without even the implied warranty of MERCHANTABILITY or FITNESS
+ FOR A PARTICULAR PURPOSE.  See the license for more details.
+*/
+using System;
+using System.Collections.Generic;
+using System.Linq;
+
+namespace QLNet
+{
+   public interface IWrapper
+   {
+      double volatility( double x );
+   }
+
+   public interface IModel
+   {
+      void defaultValues( List<double?> param, List<bool> b, double forward, double expiryTime, List<double?> addParams );
+      double dilationFactor();
+      int dimension();
+      Vector direct( Vector x, List<bool> b, List<double?> c, double d );
+      double eps1();
+      double eps2();
+      void guess(Vector values, List<bool> paramIsFixed, double forward, double expiryTime, List<double> r, List<double?> addParams);
+      IWrapper instance( double t, double forward, List<double?> param, List<double?> addParams );
+      Vector inverse( Vector y, List<bool> b, List<double?> c, double d );
+      double weight(double strike, double forward, double stdDev, List<double?> addParams);
+   }
+
+   public class XABRCoeffHolder<Model> where Model : IModel, new()
+   {
+      public XABRCoeffHolder( double t, double forward, List<double?> _params, List<bool> paramIsFixed, List<double?> addParams )
+      {
+         t_ = t;
+         forward_ = forward;
+         params_ = _params;
+         paramIsFixed_ = new InitializedList<bool>( paramIsFixed.Count, false );
+         addParams_ = addParams;
+         weights_ = new List<double>();
+         error_ = null;
+         maxError_ = null;
+         XABREndCriteria_ = EndCriteria.Type.None;
+         model_ = FastActivator<Model>.Create();
+
+         Utils.QL_REQUIRE( t > 0.0, () => "expiry time must be positive: " + t + " not allowed" );
+         Utils.QL_REQUIRE(_params.Count == model_.dimension(), () =>
+            "wrong number of parameters (" + _params.Count + "), should be " + model_.dimension());
+         Utils.QL_REQUIRE(paramIsFixed.Count == model_.dimension(), () =>
+            "wrong number of fixed parameters flags (" + paramIsFixed.Count + "), should be " +
+            model_.dimension());
+
+         for ( int i = 0; i < _params.Count; ++i )
+         {
+            if ( _params[i] != null )
+               paramIsFixed_[i] = paramIsFixed[i];
+         }
+
+         model_.defaultValues(params_, paramIsFixed_, forward_, t_, addParams_);
+         updateModelInstance();
+      }
+
+      public void updateModelInstance()
+      {
+         // forward might have changed
+         modelInstance_ = model_.instance(t_, forward_, params_, addParams_);
+      }
+
+      /*! Expiry, Forward */
+      public double t_ { get; set; }
+      public double forward_ { get; set; }
+      /*! Parameters */
+      public List<double?> params_ { get; set; }
+      public List<bool> paramIsFixed_ { get; set; }
+      public List<double?> addParams_ { get; set; }
+      public List<double> weights_ { get; set; }
+      /*! Interpolation results */
+      public double? error_ { get; set; }
+      public double? maxError_ { get; set; }
+      public EndCriteria.Type XABREndCriteria_ { get; set; }
+      /*! Model instance (if required) */
+      public IWrapper modelInstance_ { get; set; }
+      public IModel model_ { get; set; }
+}
+
+   //template <class I1, class I2, typename Model>
+   public class XABRInterpolationImpl<Model> : Interpolation.templateImpl where Model : IModel, new()
+   {
+      public XABRInterpolationImpl( List<double> xBegin, int size, List<double> yBegin, double t,
+                                    double forward, List<double?> _params,
+                                    List<bool> paramIsFixed, bool vegaWeighted,
+                                    EndCriteria endCriteria,
+                                    OptimizationMethod optMethod,
+                                    double errorAccept, bool useMaxError, int maxGuesses, List<double?> addParams = null )
+         : base( xBegin, size, yBegin )
+      {
+          // XABRCoeffHolder<Model>(t, forward, params, paramIsFixed),
+          endCriteria_ = endCriteria; 
+          optMethod_ = optMethod;
+          errorAccept_ = errorAccept; 
+          useMaxError_ = useMaxError;
+          maxGuesses_ = maxGuesses; 
+          forward_ = forward;
+          vegaWeighted_ = vegaWeighted;
+
+         // if no optimization method or endCriteria is provided, we provide one
+         if (optMethod_ == null)
+            optMethod_ = new LevenbergMarquardt(1e-8, 1e-8, 1e-8);
+         if (endCriteria_ == null) 
+         {
+            endCriteria_ = new EndCriteria(60000, 100, 1e-8, 1e-8, 1e-8);
+         }
+         coeff_ = new XABRCoeffHolder<Model>(t, forward, _params, paramIsFixed, addParams);
+         this.coeff_.weights_ = new InitializedList<double>( size, 1.0 / size );
+      }
+      
+      public override void update()
+      {
+         this.coeff_.updateModelInstance();
+
+         // we should also check that y contains positive values only
+
+         // we must update weights if it is vegaWeighted
+         if (vegaWeighted_) 
+         {
+            coeff_.weights_.Clear();
+            double weightsSum = 0.0;
+
+            for ( int i = 0; i < xBegin_.Count; i++ )
+            {
+               double stdDev = Math.Sqrt( ( yBegin_[i] ) * ( yBegin_[i] ) * this.coeff_.t_ );
+               coeff_.weights_.Add(coeff_.model_.weight(xBegin_[i], forward_, stdDev, this.coeff_.addParams_));
+               weightsSum += coeff_.weights_.Last();
+            }
+
+            // weight normalization
+            for( int i = 0 ; i < coeff_.weights_.Count; i++ )
+               coeff_.weights_[i] /=  weightsSum;
+        }
+
+        // there is nothing to optimize
+        if ( coeff_.paramIsFixed_.Aggregate( ( a, b ) => b && a ) )
+        {
+           coeff_.error_ = interpolationError();
+           coeff_.maxError_ = interpolationMaxError();
+           coeff_.XABREndCriteria_ = EndCriteria.Type.None;
+           return;
+        }
+        else
+        {
+           XABRError costFunction = new XABRError( this );
+
+           Vector guess = new Vector( coeff_.model_.dimension() );
+           for ( int i = 0; i < guess.size(); ++i )
+                guess[i] = coeff_.params_[i].Value;
+
+            int iterations = 0;
+            int freeParameters = 0;
+            double bestError = double.MaxValue;
+            Vector bestParameters = new Vector();
+            for (int i = 0; i < coeff_.model_.dimension(); ++i)
+                if (!coeff_.paramIsFixed_[i])
+                    ++freeParameters;
+            HaltonRsg halton = new HaltonRsg(freeParameters, 42);
+            EndCriteria.Type tmpEndCriteria;
+            double tmpInterpolationError;
+
+            do {
+
+                if (iterations > 0) {
+                   Sample<List<double> > s = halton.nextSequence();
+                   coeff_.model_.guess(guess, coeff_.paramIsFixed_, forward_, coeff_.t_, s.value, coeff_.addParams_);
+                    for (int i = 0; i < coeff_.paramIsFixed_.Count; ++i)
+                        if (coeff_.paramIsFixed_[i])
+                            guess[i] = coeff_.params_[i].Value;
+                }
+
+                Vector inversedTransformatedGuess = new Vector(coeff_.model_.inverse(guess, coeff_.paramIsFixed_, coeff_.params_, forward_));
+
+                ProjectedCostFunction rainedXABRError = new ProjectedCostFunction(costFunction, inversedTransformatedGuess, 
+                                                                                  coeff_.paramIsFixed_);
+
+                Vector projectedGuess = new Vector(rainedXABRError.project(inversedTransformatedGuess));
+
+                NoConstraint raint = new NoConstraint();
+                Problem problem = new Problem(rainedXABRError, raint, projectedGuess);
+                tmpEndCriteria = optMethod_.minimize(problem, endCriteria_);
+                Vector projectedResult = new Vector(problem.currentValue());
+                Vector transfResult = new Vector(rainedXABRError.include(projectedResult));
+                Vector result = coeff_.model_.direct( transfResult, coeff_.paramIsFixed_, coeff_.params_, forward_ );
+                tmpInterpolationError = useMaxError_ ? interpolationMaxError()
+                                                     : interpolationError();
+
+                if (tmpInterpolationError < bestError) 
+                {
+                    bestError = tmpInterpolationError;
+                    bestParameters = result;
+                    coeff_.XABREndCriteria_ = tmpEndCriteria;
+                }
+
+            } while (++iterations < maxGuesses_ &&
+                     tmpInterpolationError > errorAccept_);
+
+            for (int i = 0; i < bestParameters.size(); ++i)
+               coeff_.params_[i] = bestParameters[i];
+
+            coeff_.error_ = interpolationError();
+            coeff_.maxError_ = interpolationMaxError();
+        }
+    }
+
+      public override double value( double x )
+      {
+         return coeff_.modelInstance_.volatility( x );
+      }
+
+      public override double primitive( double d ) { Utils.QL_FAIL( "XABR primitive not implemented" ); return 0; }
+      public override double derivative( double d ) { Utils.QL_FAIL( "XABR derivative not implemented" ); return 0; }
+      public override double secondDerivative( double d ) { Utils.QL_FAIL( "XABR secondDerivative not implemented" ); return 0; }
+
+      // calculate total squared weighted difference (L2 norm)
+      public double interpolationSquaredError()  
+      {
+         double error, totalError = 0.0;
+         for ( int i = 0; i < xBegin_.Count; i++ )
+         {
+            error = ( value( xBegin_[i] ) - yBegin_[i] );
+            totalError += error * error * ( coeff_.weights_[i] );
+         }
+         return totalError;
+      }
+
+      // calculate weighted differences
+      public Vector interpolationErrors( Vector v )  
+      {
+         Vector results = new Vector(xBegin_.Count);
+
+         for ( int i = 0 ; i < xBegin_.Count ; i++)
+            results[i] = (value(xBegin_[i]) - yBegin_[i]) * Math.Sqrt(coeff_.weights_[i]);
+
+         return results;
+      }
+
+      public double interpolationError()  
+      {
+        int n = xBegin_.Count;
+        double squaredError = interpolationSquaredError();
+        return Math.Sqrt(n * squaredError / (n - 1));
+    }
+
+      public double interpolationMaxError()  
+      {
+         double error, maxError = Double.MinValue;
+
+          for ( int i = 0 ; i < xBegin_.Count ; i++)
+          {
+               error = Math.Abs(value(xBegin_[i]) - yBegin_[i]);
+               maxError = Math.Max(maxError, error);
+          }
+
+        return maxError;
+    }
+
+
+      private class XABRError : CostFunction
+      {
+         public XABRError( XABRInterpolationImpl<Model> xabr ) { xabr_ = xabr; }
+
+         public override double value( Vector x )
+         {
+            Vector y = xabr_.coeff_.model_.direct(x, xabr_.coeff_.paramIsFixed_, xabr_.coeff_.params_, xabr_.forward_);
+            for ( int i = 0; i < xabr_.coeff_.params_.Count; ++i )
+               xabr_.coeff_.params_[i] = y[i];
+            xabr_.coeff_.updateModelInstance();
+            return xabr_.interpolationSquaredError();
+         }
+
+         public override Vector values( Vector x )
+         {
+            Vector y = xabr_.coeff_.model_.direct(x, xabr_.coeff_.paramIsFixed_, xabr_.coeff_.params_, xabr_.forward_);
+            for ( int i = 0; i < xabr_.coeff_.params_.Count; ++i )
+               xabr_.coeff_.params_[i] = y[i];
+            xabr_.coeff_.updateModelInstance();
+            return xabr_.interpolationErrors( x );
+         }
+
+         private XABRInterpolationImpl<Model> xabr_;
+      }
+
+      private EndCriteria endCriteria_;
+      private OptimizationMethod optMethod_;
+      private double errorAccept_;
+      private bool useMaxError_;
+      private int maxGuesses_;
+      private double forward_;
+      private bool vegaWeighted_;
+      public XABRCoeffHolder<Model> coeff_ { get; set; }
+   }
+}